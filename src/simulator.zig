const std = @import("std");
const stdx = @import("./stdx.zig");
const builtin = @import("builtin");
const assert = std.debug.assert;
const maybe = stdx.maybe;
const mem = std.mem;

const tb = @import("tigerbeetle.zig");
const constants = @import("constants.zig");
const schema = @import("lsm/schema.zig");
const vsr = @import("vsr.zig");
const Header = vsr.Header;

const vsr_simulator_options = @import("vsr_simulator_options");
const state_machine = vsr_simulator_options.state_machine;
const StateMachineType = switch (state_machine) {
    .accounting => @import("state_machine.zig").StateMachineType,
    .testing => @import("testing/state_machine.zig").StateMachineType,
};

const Client = @import("testing/cluster.zig").Client;
const Cluster = @import("testing/cluster.zig").ClusterType(StateMachineType);
const Release = @import("testing/cluster.zig").Release;
const StateMachine = Cluster.StateMachine;
const Failure = @import("testing/cluster.zig").Failure;
const PartitionMode = @import("testing/packet_simulator.zig").PartitionMode;
const PartitionSymmetry = @import("testing/packet_simulator.zig").PartitionSymmetry;
const Core = @import("testing/cluster/network.zig").Network.Core;
const ReplySequence = @import("testing/reply_sequence.zig").ReplySequence;
const IdPermutation = @import("testing/id.zig").IdPermutation;
const Message = @import("message_pool.zig").MessagePool.Message;

const releases = [_]Release{
    .{ .release = 1, .release_client_min = 1 },
    .{ .release = 2, .release_client_min = 1 },
    .{ .release = 3, .release_client_min = 1 },
};

pub const output = std.log.scoped(.cluster);
const log = std.log.scoped(.simulator);

pub const std_options = struct {
    /// The -Dsimulator-log=<full|short> build option selects two logging modes.
    /// In "short" mode, only state transitions are printed (see `Cluster.log_replica`).
    /// "full" mode is the usual logging according to the level.
    pub const log_level: std.log.Level = if (vsr_simulator_options.log == .short) .info else .debug;
    pub const logFn = log_override;

    // Uncomment if you need per-scope control over the log levels.
    // pub const log_scope_levels: []const std.log.ScopeLevel = &.{
    //     .{ .scope = .cluster, .level = .info },
    //     .{ .scope = .replica, .level = .debug },
    // };
};

pub const tigerbeetle_config = @import("config.zig").configs.test_min;

const cluster_id = 0;

pub fn main() !void {
    // This must be initialized at runtime as stderr is not comptime known on e.g. Windows.
    log_buffer.unbuffered_writer = std.io.getStdErr().writer();

    // TODO Use std.testing.allocator when all deinit() leaks are fixed.
    const allocator = std.heap.page_allocator;

    var args = try std.process.argsWithAllocator(allocator);
    defer args.deinit();

    // Skip argv[0] which is the name of this executable:
    assert(args.skip());

    const seed_random = std.crypto.random.int(u64);
    const seed = seed_from_arg: {
        const seed_argument = args.next() orelse break :seed_from_arg seed_random;
        break :seed_from_arg parse_seed(seed_argument);
    };

    if (builtin.mode == .ReleaseFast or builtin.mode == .ReleaseSmall) {
        // We do not support ReleaseFast or ReleaseSmall because they disable assertions.
        @panic("the simulator must be run with -OReleaseSafe");
    }

    if (seed == seed_random) {
        if (builtin.mode != .ReleaseSafe) {
            // If no seed is provided, than Debug is too slow and ReleaseSafe is much faster.
            @panic("no seed provided: the simulator must be run with -OReleaseSafe");
        }
        if (vsr_simulator_options.log != .short) {
            output.warn("no seed provided: full debug logs are enabled, this will be slow", .{});
        }
    }

    var prng = std.rand.DefaultPrng.init(seed);
    const random = prng.random();

    const replica_count = 1 + random.uintLessThan(u8, constants.replicas_max);
    const standby_count = random.uintAtMost(u8, constants.standbys_max);
    const node_count = replica_count + standby_count;
    const client_count = 1 + random.uintLessThan(u8, constants.clients_max);

    const cluster_options = Cluster.Options{
        .cluster_id = cluster_id,
        .replica_count = replica_count,
        .standby_count = standby_count,
        .client_count = client_count,
        .storage_size_limit = vsr.sector_floor(
            constants.storage_size_limit_max - random.uintLessThan(u64, constants.storage_size_limit_max / 10),
        ),
        .seed = random.int(u64),
        .releases = &releases,
        .network = .{
            .node_count = node_count,
            .client_count = client_count,

            .seed = random.int(u64),
            .one_way_delay_mean = 3 + random.uintLessThan(u16, 10),
            .one_way_delay_min = random.uintLessThan(u16, 3),
            .packet_loss_probability = random.uintLessThan(u8, 30),
            .path_maximum_capacity = 2 + random.uintLessThan(u8, 19),
            .path_clog_duration_mean = random.uintLessThan(u16, 500),
            .path_clog_probability = random.uintLessThan(u8, 2),
            .packet_replay_probability = random.uintLessThan(u8, 50),

            .partition_mode = random_partition_mode(random),
            .partition_symmetry = random_partition_symmetry(random),
            .partition_probability = random.uintLessThan(u8, 3),
            .unpartition_probability = 1 + random.uintLessThan(u8, 10),
            .partition_stability = 100 + random.uintLessThan(u32, 100),
            .unpartition_stability = random.uintLessThan(u32, 20),
        },
        .storage = .{
            .seed = random.int(u64),
            .read_latency_min = random.uintLessThan(u16, 3),
            .read_latency_mean = 3 + random.uintLessThan(u16, 10),
            .write_latency_min = random.uintLessThan(u16, 3),
            .write_latency_mean = 3 + random.uintLessThan(u16, 100),
            .read_fault_probability = random.uintLessThan(u8, 10),
            .write_fault_probability = random.uintLessThan(u8, 10),
            .crash_fault_probability = 80 + random.uintLessThan(u8, 21),
        },
        .storage_fault_atlas = .{
            .faulty_superblock = true,
            .faulty_wal_headers = replica_count > 1,
            .faulty_wal_prepares = replica_count > 1,
            .faulty_client_replies = replica_count > 1,
            // >2 instead of >1 because in R=2, a lagging replica may sync to the leading replica,
            // but then the leading replica may have the only copy of a block in the cluster.
            .faulty_grid = replica_count > 2,
        },
        .state_machine = switch (state_machine) {
            .testing => .{ .lsm_forest_node_count = 4096 },
            .accounting => .{
                .lsm_forest_node_count = 4096,
                .cache_entries_accounts = 2048,
                .cache_entries_transfers = 2048,
                .cache_entries_posted = 2048,
                .cache_entries_account_history = 2048,
            },
        },
    };

    const workload_options = StateMachine.Workload.Options.generate(random, .{
        .client_count = client_count,
        // TODO(DJ) Once Workload no longer needs in_flight_max, make stalled_queue_capacity private.
        // Also maybe make it dynamic (computed from the client_count instead of clients_max).
        .in_flight_max = ReplySequence.stalled_queue_capacity,
    });

    const simulator_options = Simulator.Options{
        .cluster = cluster_options,
        .workload = workload_options,
        // TODO Swarm testing: Test long+few crashes and short+many crashes separately.
        .replica_crash_probability = 0.00002,
        .replica_crash_stability = random.uintLessThan(u32, 1_000),
        .replica_restart_probability = 0.0002,
        .replica_restart_stability = random.uintLessThan(u32, 1_000),
        .replica_release_advance_probability = 0.0001,
        .replica_release_catchup_probability = 0.001,
        .requests_max = constants.journal_slot_count * 3,
        .request_probability = 1 + random.uintLessThan(u8, 99),
        .request_idle_on_probability = random.uintLessThan(u8, 20),
        .request_idle_off_probability = 10 + random.uintLessThan(u8, 10),
    };

    output.info(
        \\
        \\          SEED={}
        \\
        \\          replicas={}
        \\          standbys={}
        \\          clients={}
        \\          request_probability={}%
        \\          idle_on_probability={}%
        \\          idle_off_probability={}%
        \\          one_way_delay_mean={} ticks
        \\          one_way_delay_min={} ticks
        \\          packet_loss_probability={}%
        \\          path_maximum_capacity={} messages
        \\          path_clog_duration_mean={} ticks
        \\          path_clog_probability={}%
        \\          packet_replay_probability={}%
        \\          partition_mode={}
        \\          partition_symmetry={}
        \\          partition_probability={}%
        \\          unpartition_probability={}%
        \\          partition_stability={} ticks
        \\          unpartition_stability={} ticks
        \\          read_latency_min={}
        \\          read_latency_mean={}
        \\          write_latency_min={}
        \\          write_latency_mean={}
        \\          read_fault_probability={}%
        \\          write_fault_probability={}%
        \\          crash_probability={d}%
        \\          crash_stability={} ticks
        \\          restart_probability={d}%
        \\          restart_stability={} ticks
    , .{
        seed,
        cluster_options.replica_count,
        cluster_options.standby_count,
        cluster_options.client_count,
        simulator_options.request_probability,
        simulator_options.request_idle_on_probability,
        simulator_options.request_idle_off_probability,
        cluster_options.network.one_way_delay_mean,
        cluster_options.network.one_way_delay_min,
        cluster_options.network.packet_loss_probability,
        cluster_options.network.path_maximum_capacity,
        cluster_options.network.path_clog_duration_mean,
        cluster_options.network.path_clog_probability,
        cluster_options.network.packet_replay_probability,
        cluster_options.network.partition_mode,
        cluster_options.network.partition_symmetry,
        cluster_options.network.partition_probability,
        cluster_options.network.unpartition_probability,
        cluster_options.network.partition_stability,
        cluster_options.network.unpartition_stability,
        cluster_options.storage.read_latency_min,
        cluster_options.storage.read_latency_mean,
        cluster_options.storage.write_latency_min,
        cluster_options.storage.write_latency_mean,
        cluster_options.storage.read_fault_probability,
        cluster_options.storage.write_fault_probability,
        simulator_options.replica_crash_probability,
        simulator_options.replica_crash_stability,
        simulator_options.replica_restart_probability,
        simulator_options.replica_restart_stability,
    });

    var simulator = try Simulator.init(allocator, random, simulator_options);
    defer simulator.deinit(allocator);

    // Safety: replicas crash and restart; at any given point in time arbitrarily many replicas may
    // be crashed, but each replica restarts eventually. The cluster must process all requests
    // without split-brain.
    const ticks_max_requests = 40_000_000;
    var tick_total: u64 = 0;
    var tick: u64 = 0;
    while (tick < ticks_max_requests) : (tick += 1) {
        const requests_replied_old = simulator.requests_replied;
        simulator.tick();
        tick_total += 1;
        if (simulator.requests_replied > requests_replied_old) {
            tick = 0;
        }
        if (simulator.requests_replied == simulator.options.requests_max) {
            break;
        }
    } else {
        output.info(
            "no liveness, final cluster state (requests_max={} requests_replied={}):",
            .{ simulator.options.requests_max, simulator.requests_replied },
        );
        simulator.cluster.log_cluster();
        output.err("you can reproduce this failure with seed={}", .{seed});
        fatal(.liveness, "unable to complete requests_committed_max before ticks_max", .{});
    }

    simulator.transition_to_liveness_mode();

    // Liveness: a core set of replicas is up and fully connected. The rest of replicas might be
    // crashed or partitioned permanently. The core should converge to the same state.
    const ticks_max_convergence = 10_000_000;
    tick = 0;
    while (tick < ticks_max_convergence) : (tick += 1) {
        simulator.tick();
        tick_total += 1;
        if (simulator.done()) {
            break;
        }
    }

    if (simulator.done()) {
        const commits = simulator.cluster.state_checker.commits.items;
        const last_checksum = commits[commits.len - 1].header.checksum;
        for (simulator.cluster.aofs, 0..) |*aof, replica_index| {
            if (simulator.core.isSet(replica_index)) {
                try aof.validate(last_checksum);
            } else {
                try aof.validate(null);
            }
        }
    } else {
        if (simulator.core_missing_primary()) {
            stdx.unimplemented("repair requires reachable primary");
        } else if (simulator.core_missing_quorum()) {
            output.warn("no liveness, core replicas cannot view-change", .{});
        } else if (simulator.core_missing_prepare()) |header| {
            output.warn("no liveness, op={} is not available in core", .{header.op});
        } else if (try simulator.core_missing_blocks(allocator)) |blocks| {
            output.warn("no liveness, {} blocks are not available in core", .{blocks});
        } else {
            output.info("no liveness, final cluster state (core={b}):", .{simulator.core.mask});
            simulator.cluster.log_cluster();
            output.err("you can reproduce this failure with seed={}", .{seed});
            fatal(.liveness, "no state convergence", .{});
        }
    }

    output.info("\n          PASSED ({} ticks)", .{tick_total});
}

pub const Simulator = struct {
    pub const Options = struct {
        cluster: Cluster.Options,
        workload: StateMachine.Workload.Options,

        /// Probability per tick that a crash will occur.
        replica_crash_probability: f64,
        /// Minimum duration of a crash.
        replica_crash_stability: u32,
        /// Probability per tick that a crashed replica will recovery.
        replica_restart_probability: f64,
        /// Minimum time a replica is up until it is crashed again.
        replica_restart_stability: u32,
        /// Probability per tick that a healthy replica will be crash-upgraded.
        /// This probability is set to 0 during liveness mode.
        replica_release_advance_probability: f64,
        /// Probability that a crashed with an outdated version will be upgraded as it restarts.
        /// This helps ensure that when the cluster upgrades, that replicas without the newest
        /// version don't take too long to receive that new version.
        /// This probability is set to 0 during liveness mode.
        replica_release_catchup_probability: f64,

        /// The total number of requests to send. Does not count `register` messages.
        requests_max: usize,
        request_probability: u8, // percent
        request_idle_on_probability: u8, // percent
        request_idle_off_probability: u8, // percent
    };

    random: std.rand.Random,
    options: Options,
    cluster: *Cluster,
    workload: StateMachine.Workload,

    // The number of releases in each replica's "binary".
    replica_releases: []usize,
    /// The maximum number of releases available in any replica's "binary".
    /// (i.e. the maximum of any `replica_releases`.)
    replica_releases_limit: usize = 1,

    /// Protect a replica from fast successive crash/restarts.
    replica_stability: []usize,
    reply_sequence: ReplySequence,
    reply_op_next: u64 = 1, // Skip the root op.

    /// Fully-connected subgraph of replicas for liveness checking.
    core: Core = Core.initEmpty(),

    /// Total number of requests sent, including those that have not been delivered.
    /// Does not include `register` messages.
    requests_sent: usize = 0,
    requests_replied: usize = 0,
    requests_idle: bool = false,

    pub fn init(allocator: std.mem.Allocator, random: std.rand.Random, options: Options) !Simulator {
        assert(options.replica_crash_probability < 100.0);
        assert(options.replica_crash_probability >= 0.0);
        assert(options.replica_restart_probability < 100.0);
        assert(options.replica_restart_probability >= 0.0);
        assert(options.requests_max > 0);
        assert(options.request_probability > 0);
        assert(options.request_probability <= 100);
        assert(options.request_idle_on_probability <= 100);
        assert(options.request_idle_off_probability > 0);
        assert(options.request_idle_off_probability <= 100);

        var cluster = try Cluster.init(allocator, on_cluster_reply, options.cluster);
        errdefer cluster.deinit();

        var workload = try StateMachine.Workload.init(allocator, random, options.workload);
        errdefer workload.deinit(allocator);

        var replica_releases = try allocator.alloc(usize, options.cluster.replica_count + options.cluster.standby_count);
        errdefer allocator.free(replica_releases);
        @memset(replica_releases, 1);

        var replica_stability = try allocator.alloc(usize, options.cluster.replica_count + options.cluster.standby_count);
        errdefer allocator.free(replica_stability);
        @memset(replica_stability, 0);

        var reply_sequence = try ReplySequence.init(allocator);
        errdefer reply_sequence.deinit(allocator);

        return Simulator{
            .random = random,
            .options = options,
            .cluster = cluster,
            .workload = workload,
            .replica_releases = replica_releases,
            .replica_stability = replica_stability,
            .reply_sequence = reply_sequence,
        };
    }

    pub fn deinit(simulator: *Simulator, allocator: std.mem.Allocator) void {
        allocator.free(simulator.replica_releases);
        allocator.free(simulator.replica_stability);
        simulator.reply_sequence.deinit(allocator);
        simulator.workload.deinit(allocator);
        simulator.cluster.deinit();
    }

    pub fn done(simulator: *const Simulator) bool {
        assert(simulator.core.count() > 0);
        assert(simulator.requests_sent == simulator.options.requests_max);
        assert(simulator.reply_sequence.empty());
        for (simulator.cluster.clients) |*client| {
            assert(client.request_queue.count == 0);
        }

        // Even though there are no client requests in progress, the cluster may be upgrading.
        const release_max = simulator.core_release_max();
        for (simulator.cluster.replicas) |*replica| {
            if (simulator.core.isSet(replica.replica)) {
                // (If down, the replica is waiting to be upgraded.)
                maybe(simulator.cluster.replica_health[replica.replica] == .down);

                if (replica.release != release_max) return false;
                assert(simulator.cluster.replica_health[replica.replica] == .up);
            }
        }

        for (simulator.cluster.replicas) |*replica| {
            if (simulator.core.isSet(replica.replica)) {
                if (!simulator.cluster.state_checker.replica_convergence(replica.replica)) {
                    return false;
                }
            }
        }

        simulator.cluster.state_checker.assert_cluster_convergence();

        // Check whether the replica is still repairing prepares/tables/replies.
        for (simulator.cluster.replicas) |*replica| {
            if (simulator.core.isSet(replica.replica)) {
                for (replica.op_checkpoint() + 1..replica.op + 1) |op| {
                    const header = replica.journal.header_with_op(op).?;
                    if (!replica.journal.has_clean(header)) return false;
                }
                // It's okay for a replica to miss some prepares older than the current checkpoint.
                maybe(replica.journal.faulty.count > 0);

                if (!replica.sync_content_done()) return false;
            }
        }

        // Expect that all core replicas have arrived at an identical (non-divergent) checkpoint.
        var checkpoint_id: ?u128 = null;
        for (simulator.cluster.replicas) |*replica| {
            if (simulator.core.isSet(replica.replica)) {
                const replica_checkpoint_id = replica.superblock.working.checkpoint_id();
                if (checkpoint_id) |id| {
                    assert(checkpoint_id == id);
                } else {
                    checkpoint_id = replica_checkpoint_id;
                }
            }
        }
        assert(checkpoint_id != null);

        return true;
    }

    pub fn tick(simulator: *Simulator) void {
        // TODO(Zig): Remove (see on_cluster_reply()).
        simulator.cluster.context = simulator;

        simulator.cluster.tick();
        simulator.tick_requests();
        simulator.tick_crash();
    }

    pub fn transition_to_liveness_mode(simulator: *Simulator) void {
        simulator.core = random_core(
            simulator.random,
            simulator.options.cluster.replica_count,
            simulator.options.cluster.standby_count,
        );
        log.debug("transition_to_liveness_mode: core={b}", .{simulator.core.mask});

        var it = simulator.core.iterator(.{});
        while (it.next()) |replica_index| {
            const fault = false;
            if (simulator.cluster.replica_health[replica_index] == .down) {
                simulator.restart_replica(@intCast(replica_index), fault);
            }
        }

        simulator.cluster.network.transition_to_liveness_mode(simulator.core);
        simulator.options.replica_crash_probability = 0;
        simulator.options.replica_restart_probability = 0;
        simulator.options.replica_release_advance_probability = 0;
        simulator.options.replica_release_catchup_probability = 0;
    }

    // If a primary ends up being outside of a core, and is only partially connected to the core,
    // the core might fail to converge, as parts of the repair protocol rely on primary-sent
    // `.start_view_change` messages. Until we fix this issue, we special-case this scenario in
    // VOPR and don't treat it as a liveness failure.
    //
    // TODO: make sure that .recovering_head replicas can transition to normal even without direct
    // connection to the primary
    pub fn core_missing_primary(simulator: *const Simulator) bool {
        assert(simulator.core.count() > 0);

        for (simulator.cluster.replicas) |*replica| {
            if (simulator.cluster.replica_health[replica.replica] == .up and
                replica.status == .normal and replica.primary() and
                !simulator.core.isSet(replica.replica))
            {
                // `replica` considers itself a primary, check that at least part of the core thinks
                // so as well.
                var it = simulator.core.iterator(.{});
                while (it.next()) |replica_core_index| {
                    if (simulator.cluster.replicas[replica_core_index].view == replica.view) {
                        return true;
                    }
                }
            }
        }
        return false;
    }

    /// The core contains at least a view-change quorum of replicas. But if one or more of those
    /// replicas are in status=recovering_head (due to corruption or state sync), then that may be
    /// insufficient.
    /// TODO: State sync can trigger recovering_head without any crashes, and we should be able to
    /// recover in that case.
    /// (See https://github.com/tigerbeetle/tigerbeetle/pull/933#discussion_r1245440623)
    pub fn core_missing_quorum(simulator: *const Simulator) bool {
        assert(simulator.core.count() > 0);

        var core_replicas: usize = 0;
        var core_recovering_head: usize = 0;
        for (simulator.cluster.replicas) |*replica| {
            if (simulator.core.isSet(replica.replica) and !replica.standby()) {
                core_replicas += 1;
                core_recovering_head += @intFromBool(replica.status == .recovering_head);
            }
        }

        if (core_recovering_head == 0) return false;

        const quorums = vsr.quorums(simulator.options.cluster.replica_count);
        return quorums.view_change > core_replicas - core_recovering_head;
    }

    // Returns a header for a prepare which can't be repaired by the core due to storage faults.
    //
    // When generating a FaultAtlas, we don't try to protect core from excessive errors. Instead,
    // if the core gets stuck, we verify that this is indeed due to storage faults.
    pub fn core_missing_prepare(simulator: *const Simulator) ?vsr.Header.Prepare {
        assert(simulator.core.count() > 0);

        var missing_op: ?u64 = null;
        for (simulator.cluster.replicas) |replica| {
            if (simulator.core.isSet(replica.replica)) {
                assert(simulator.cluster.replica_health[replica.replica] == .up);
                if (replica.op > replica.commit_min) {
                    for (replica.commit_min + 1..replica.op + 1) |op| {
                        const header = simulator.cluster.state_checker.header_with_op(op);
                        if (!replica.journal.has_clean(&header)) {
                            if (missing_op == null or missing_op.? > op) {
                                missing_op = op;
                            }
                        }
                    }
                }
            }
        }

        if (missing_op == null) return null;

        const missing_header = simulator.cluster.state_checker.header_with_op(missing_op.?);

        for (simulator.cluster.replicas) |replica| {
            if (simulator.core.isSet(replica.replica) and !replica.standby()) {
                if (replica.journal.has_clean(&missing_header)) {
                    // Prepare *was* found on an active core replica, so the header isn't
                    // actually missing.
                    return null;
                }
            }
        }

        return missing_header;
    }

    /// Check whether the cluster is stuck because the entire core is missing the same block[s].
    pub fn core_missing_blocks(
        simulator: *const Simulator,
        allocator: std.mem.Allocator,
    ) error{OutOfMemory}!?usize {
        assert(simulator.core.count() > 0);

        var blocks_missing = std.ArrayList(struct {
            replica: u8,
            address: u64,
            checksum: u128,
        }).init(allocator);
        defer blocks_missing.deinit();

        // Find all blocks that any replica in the core is missing.
        for (simulator.cluster.replicas) |replica| {
            if (!simulator.core.isSet(replica.replica)) continue;

            const storage = &simulator.cluster.storages[replica.replica];
            var fault_iterator = replica.grid.read_global_queue.peek();
            while (fault_iterator) |faulty_read| : (fault_iterator = faulty_read.next) {
                try blocks_missing.append(.{
                    .replica = replica.replica,
                    .address = faulty_read.address,
                    .checksum = faulty_read.checksum,
                });

                log.debug("{}: core_missing_blocks: " ++
                    "missing address={} checksum={} corrupt={} (remote read)", .{
                    replica.replica,
                    faulty_read.address,
                    faulty_read.checksum,
                    storage.area_faulty(.{ .grid = .{ .address = faulty_read.address } }),
                });
            }

            var repair_iterator = replica.grid.blocks_missing.faulty_blocks.iterator();
            while (repair_iterator.next()) |fault| {
                try blocks_missing.append(.{
                    .replica = replica.replica,
                    .address = fault.key_ptr.*,
                    .checksum = fault.value_ptr.checksum,
                });

                log.debug("{}: core_missing_blocks: " ++
                    "missing address={} checksum={} corrupt={} (GridBlocksMissing)", .{
                    replica.replica,
                    fault.key_ptr.*,
                    fault.value_ptr.checksum,
                    storage.area_faulty(.{ .grid = .{ .address = fault.key_ptr.* } }),
                });
            }
        }

        // Check whether every replica in the core is missing the blocks.
        // (If any core replica has the block, then that is a bug, since it should have repaired.)
        for (blocks_missing.items) |block_missing| {
            for (simulator.cluster.replicas) |replica| {
                const storage = &simulator.cluster.storages[replica.replica];

                // A replica might actually have the block that it is requesting, but not know.
                // This can occur after state sync: if we compact and create a table, but then skip
                // over that table via state sync, we will try to sync the table anyway.
                if (replica.replica == block_missing.replica) continue;

                if (!simulator.core.isSet(replica.replica)) continue;
                if (replica.standby()) continue;
                if (storage.area_faulty(.{
                    .grid = .{ .address = block_missing.address },
                })) continue;

                const block = storage.grid_block(block_missing.address) orelse continue;
                const block_header = schema.header_from_block(block);
                if (block_header.checksum == block_missing.checksum) {
                    log.err("{}: core_missing_blocks: found address={} checksum={}", .{
                        replica.replica,
                        block_missing.address,
                        block_missing.checksum,
                    });
                    @panic("block found in core");
                }
            }
        }

        if (blocks_missing.items.len == 0) {
            return null;
        } else {
            return blocks_missing.items.len;
        }
    }

    fn core_release_max(simulator: *const Simulator) u16 {
        assert(simulator.core.count() > 0);

        var release_max: u16 = 0;
        for (simulator.cluster.replicas) |*replica| {
            if (simulator.core.isSet(replica.replica)) {
                release_max = @max(release_max, replica.release);
                if (replica.upgrade_release) |release| {
                    release_max = @max(release_max, release);
                }
            }
        }
        assert(release_max > 0);
        return release_max;
    }

    fn on_cluster_reply(
        cluster: *Cluster,
        reply_client: usize,
        request: *Message.Request,
        reply: *Message.Reply,
    ) void {
        // TODO(Zig) Use @returnAddress to initialzie the cluster, then this can just use @fieldParentPtr().
        const simulator: *Simulator = @ptrCast(@alignCast(cluster.context.?));
        simulator.reply_sequence.insert(reply_client, request, reply);

        while (!simulator.reply_sequence.empty()) {
            const op = simulator.reply_op_next;
            const prepare_header = simulator.cluster.state_checker.commits.items[op].header;
            assert(prepare_header.op == op);

            if (simulator.reply_sequence.peek(op)) |commit| {
                defer simulator.reply_sequence.next();

                assert(prepare_header.client != 0);
                simulator.reply_op_next += 1;

                const commit_client = simulator.cluster.clients[commit.client_index];
                assert(commit.reply.references == 1);
                assert(commit.reply.header.op == op);
                assert(commit.reply.header.command == .reply);
                assert(commit.reply.header.client == commit_client.id);
                assert(commit.reply.header.request == commit.request.header.request);
                assert(commit.reply.header.operation == commit.request.header.operation);
<<<<<<< HEAD
                assert(commit.reply.header.operation != .pulse);
=======
>>>>>>> 37dd6f6e

                assert(commit.request.references == 1);
                assert(commit.request.header.checksum == prepare_header.request_checksum);
                assert(commit.request.header.command == .request);
                assert(commit.request.header.client == commit_client.id);

                log.debug("consume_stalled_replies: op={} operation={} client={} request={}", .{
                    commit.reply.header.op,
                    commit.reply.header.operation,
                    commit.request.header.client,
                    commit.request.header.request,
                });

                if (!commit.request.header.operation.vsr_reserved()) {
                    simulator.requests_replied += 1;
                    simulator.workload.on_reply(
                        commit.client_index,
                        commit.reply.header.operation.cast(StateMachine),
                        commit.reply.header.timestamp,
                        commit.request.body(),
                        commit.reply.body(),
                    );
                }
            } else {
                if (prepare_header.client == 0) {
<<<<<<< HEAD
                    if (prepare_header.operation == .pulse) {
                        simulator.workload.on_pulse(
                            prepare_header.operation.cast(StateMachine),
                            prepare_header.timestamp,
                        );
                    }
=======
>>>>>>> 37dd6f6e
                    assert(prepare_header.operation.vsr_reserved());
                    // We don't receive replies for requests that originated at the replicas.
                    simulator.reply_op_next += 1;
                } else {
<<<<<<< HEAD
                    assert(prepare_header.operation != .pulse);
=======
>>>>>>> 37dd6f6e
                    break;
                }
            }
        }
    }

    /// Maybe send a request from one of the cluster's clients.
    fn tick_requests(simulator: *Simulator) void {
        if (simulator.requests_idle) {
            if (chance(simulator.random, simulator.options.request_idle_off_probability)) {
                simulator.requests_idle = false;
            }
        } else {
            if (chance(simulator.random, simulator.options.request_idle_on_probability)) {
                simulator.requests_idle = true;
            }
        }

        if (simulator.requests_idle) return;
        if (simulator.requests_sent == simulator.options.requests_max) return;
        if (!chance(simulator.random, simulator.options.request_probability)) return;

        const client_index =
            simulator.random.uintLessThan(usize, simulator.options.cluster.client_count);
        var client = &simulator.cluster.clients[client_index];

        // Messages aren't added to the ReplySequence until a reply arrives.
        // Before sending a new message, make sure there will definitely be room for it.
        var reserved: usize = 0;
        for (simulator.cluster.clients) |*c| {
            // Count the number of clients that are still waiting for a `register` to complete,
            // since they may start one at any time.
            reserved += @intFromBool(c.session == 0);
            // Count the number of requests queued.
            reserved += c.request_queue.count;
        }
        // +1 for the potential request — is there room in the sequencer's queue?
        if (reserved + 1 > simulator.reply_sequence.free()) return;

        // Make sure that there is capacity in the client's request queue.
        if (client.messages_available == 0) return;
        const request_message = client.get_message();
        errdefer client.release_message(request_message);

        const request_metadata = simulator.workload.build_request(
            client_index,
            request_message.buffer[@sizeOf(vsr.Header)..constants.message_size_max],
        );
        assert(request_metadata.size <= constants.message_size_max - @sizeOf(vsr.Header));

        simulator.cluster.request(
            client_index,
            request_metadata.operation,
            request_message,
            request_metadata.size,
        );
        // Since we already checked the client's request queue for free space, `client.request()`
        // should always queue the request.
        assert(request_message == client.request_queue.tail_ptr().?.message.base());
        assert(request_message.header.size == @sizeOf(vsr.Header) + request_metadata.size);
        assert(request_message.header.into(.request).?.operation.cast(StateMachine) ==
            request_metadata.operation);

        simulator.requests_sent += 1;
        assert(simulator.requests_sent <= simulator.options.requests_max);
    }

    fn tick_crash(simulator: *Simulator) void {
        for (simulator.cluster.replicas) |*replica| {
            simulator.replica_stability[replica.replica] -|= 1;
            const stability = simulator.replica_stability[replica.replica];
            if (stability > 0) continue;

            switch (simulator.cluster.replica_health[replica.replica]) {
                .up => simulator.tick_crash_up(replica),
                .down => simulator.tick_crash_down(replica),
            }
        }
    }

    fn tick_crash_up(simulator: *Simulator, replica: *Cluster.Replica) void {
        const replica_storage = &simulator.cluster.storages[replica.replica];
        const replica_writes = replica_storage.writes.count();

        const crash_upgrade =
            simulator.replica_releases[replica.replica] < releases.len and
            chance_f64(simulator.random, simulator.options.replica_release_advance_probability);
        if (crash_upgrade) simulator.replica_upgrade(replica.replica);

        const crash_probability = simulator.options.replica_crash_probability *
            @as(f64, if (replica_writes == 0) 1.0 else 10.0);
        const crash_random = chance_f64(simulator.random, crash_probability);

        if (!crash_upgrade and !crash_random) return;

        log.debug("{}: crash replica", .{replica.replica});
        simulator.cluster.crash_replica(replica.replica);

        simulator.replica_stability[replica.replica] =
            simulator.options.replica_crash_stability;
    }

    fn tick_crash_down(simulator: *Simulator, replica: *Cluster.Replica) void {
        // If we are in liveness mode, we need to make sure that all replicas
        // (eventually) make it to the same release.
        const restart_upgrade =
            simulator.replica_releases[replica.replica] <
            simulator.replica_releases_limit and
            (simulator.core.isSet(replica.replica) or
            chance_f64(simulator.random, simulator.options.replica_release_catchup_probability));
        if (restart_upgrade) simulator.replica_upgrade(replica.replica);

        const restart_random =
            chance_f64(simulator.random, simulator.options.replica_restart_probability);

        if (!restart_upgrade and !restart_random) return;

        const recoverable_count_min =
            vsr.quorums(simulator.options.cluster.replica_count).view_change;

        var recoverable_count: usize = 0;
        for (simulator.cluster.replicas, 0..) |*r, i| {
            recoverable_count += @intFromBool(simulator.cluster.replica_health[i] == .up and
                !r.standby() and
                r.status != .recovering_head and
                r.syncing == .idle);
        }

        const fault = recoverable_count >= recoverable_count_min or replica.standby();
        simulator.restart_replica(replica.replica, fault);
    }

    fn restart_replica(simulator: *Simulator, replica_index: u8, fault: bool) void {
        assert(simulator.cluster.replica_health[replica_index] == .down);

        const replica_storage = &simulator.cluster.storages[replica_index];
        const replica: *const Cluster.Replica = &simulator.cluster.replicas[replica_index];

        if (!fault) {
            // The journal writes redundant headers of faulty ops as zeroes to ensure
            // that they remain faulty after a crash/recover. Since that fault cannot
            // be disabled by `storage.faulty`, we must manually repair it here to
            // ensure a cluster cannot become stuck in status=recovering_head.
            // See recover_slots() for more detail.
            const headers_offset = vsr.Zone.wal_headers.offset(0);
            const headers_size = vsr.Zone.wal_headers.size().?;
            const headers_bytes = replica_storage.memory[headers_offset..][0..headers_size];
            for (
                mem.bytesAsSlice(vsr.Header.Prepare, headers_bytes),
                replica_storage.wal_prepares(),
            ) |*wal_header, *wal_prepare| {
                if (wal_header.checksum == 0) {
                    wal_header.* = wal_prepare.header;
                }
            }
        }

        const replica_releases_count = simulator.replica_releases[replica_index];
        log.debug("{}: restart replica (faults={} releases={})", .{
            replica_index,
            fault,
            replica_releases_count,
        });

        var replica_releases = vsr.ReleaseList{};
        for (0..replica_releases_count) |i| {
            replica_releases.append_assume_capacity(releases[i].release);
        }

        replica_storage.faulty = fault;
        simulator.cluster.restart_replica(
            replica_index,
            replica_releases.const_slice(),
        ) catch unreachable;

        if (replica.status == .recovering_head) {
            // Even with faults disabled, a replica that was syncing before it crashed
            // (or just recently finished syncing before it crashed) may wind up in
            // status=recovering_head.
            assert(fault or replica.op < replica.op_checkpoint());
        }

        replica_storage.faulty = true;
        simulator.replica_stability[replica_index] =
            simulator.options.replica_restart_stability;
    }

    fn replica_upgrade(simulator: *Simulator, replica_index: u8) void {
        simulator.replica_releases[replica_index] =
            @min(simulator.replica_releases[replica_index] + 1, releases.len);
        simulator.replica_releases_limit =
            @max(simulator.replica_releases[replica_index], simulator.replica_releases_limit);
    }
};

/// Print an error message and then exit with an exit code.
fn fatal(failure: Failure, comptime fmt_string: []const u8, args: anytype) noreturn {
    output.err(fmt_string, args);
    std.os.exit(@intFromEnum(failure));
}

/// Returns true, `p` percent of the time, else false.
fn chance(random: std.rand.Random, p: u8) bool {
    assert(p <= 100);
    return random.uintLessThanBiased(u8, 100) < p;
}

/// Returns true, `p` percent of the time, else false.
fn chance_f64(random: std.rand.Random, p: f64) bool {
    assert(p <= 100.0);
    return random.float(f64) * 100.0 < p;
}

/// Returns a random partitioning mode.
fn random_partition_mode(random: std.rand.Random) PartitionMode {
    const typeInfo = @typeInfo(PartitionMode).Enum;
    var enumAsInt = random.uintAtMost(typeInfo.tag_type, typeInfo.fields.len - 1);
    return @as(PartitionMode, @enumFromInt(enumAsInt));
}

fn random_partition_symmetry(random: std.rand.Random) PartitionSymmetry {
    const typeInfo = @typeInfo(PartitionSymmetry).Enum;
    var enumAsInt = random.uintAtMost(typeInfo.tag_type, typeInfo.fields.len - 1);
    return @as(PartitionSymmetry, @enumFromInt(enumAsInt));
}

/// Returns a random fully-connected subgraph which includes at least view change
/// quorum of active replicas.
fn random_core(random: std.rand.Random, replica_count: u8, standby_count: u8) Core {
    assert(replica_count > 0);
    assert(replica_count <= constants.replicas_max);
    assert(standby_count <= constants.standbys_max);

    const quorum_view_change = vsr.quorums(replica_count).view_change;
    const replica_core_count = random.intRangeAtMost(u8, quorum_view_change, replica_count);
    const standby_core_count = random.intRangeAtMost(u8, 0, standby_count);

    var result: Core = Core.initEmpty();

    var need = replica_core_count;
    var left = replica_count;
    var replica: u8 = 0;
    while (replica < replica_count + standby_count) : (replica += 1) {
        if (random.uintLessThan(u8, left) < need) {
            result.set(replica);
            need -= 1;
        }
        left -= 1;

        if (replica == replica_count - 1) {
            // Having selected active replicas, switch to selection of standbys.
            assert(left == 0);
            assert(need == 0);
            assert(result.count() == replica_core_count);
            assert(result.count() >= quorum_view_change);
            left = standby_count;
            need = standby_core_count;
        }
    }
    assert(left == 0);
    assert(need == 0);
    assert(result.count() == replica_core_count + standby_core_count);

    return result;
}

pub fn parse_seed(bytes: []const u8) u64 {
    if (bytes.len == 40) {
        // Normally, a seed is specified as a base-10 integer. However, as a special case, we allow
        // using a Git hash (a hex string 40 character long). This is used by our CI, which passes
        // current commit hash as a seed --- that way, we run simulator on CI, we run it with
        // different, "random" seeds, but the the failures remain reproducible just from the commit
        // hash!
        const commit_hash = std.fmt.parseUnsigned(u160, bytes, 16) catch |err| switch (err) {
            error.Overflow => unreachable,
            error.InvalidCharacter => @panic("commit hash seed contains an invalid character"),
        };
        return @truncate(commit_hash);
    }

    return std.fmt.parseUnsigned(u64, bytes, 10) catch |err| switch (err) {
        error.Overflow => @panic("seed exceeds a 64-bit unsigned integer"),
        error.InvalidCharacter => @panic("seed contains an invalid character"),
    };
}

var log_buffer: std.io.BufferedWriter(4096, std.fs.File.Writer) = .{
    // This is initialized in main(), as std.io.getStdErr() is not comptime known on e.g. Windows.
    .unbuffered_writer = undefined,
};

fn log_override(
    comptime level: std.log.Level,
    comptime scope: @TypeOf(.EnumLiteral),
    comptime format: []const u8,
    args: anytype,
) void {
    if (vsr_simulator_options.log == .short and scope != .cluster) return;

    const prefix_default = "[" ++ @tagName(level) ++ "] " ++ "(" ++ @tagName(scope) ++ "): ";
    const prefix = if (vsr_simulator_options.log == .short) "" else prefix_default;

    // Print the message to stderr using a buffer to avoid many small write() syscalls when
    // providing many format arguments. Silently ignore failure.
    log_buffer.writer().print(prefix ++ format ++ "\n", args) catch {};

    // Flush the buffer before returning to ensure, for example, that a log message
    // immediately before a failing assertion is fully printed.
    log_buffer.flush() catch {};
}<|MERGE_RESOLUTION|>--- conflicted
+++ resolved
@@ -745,11 +745,7 @@
                 assert(commit.reply.header.client == commit_client.id);
                 assert(commit.reply.header.request == commit.request.header.request);
                 assert(commit.reply.header.operation == commit.request.header.operation);
-<<<<<<< HEAD
                 assert(commit.reply.header.operation != .pulse);
-=======
->>>>>>> 37dd6f6e
-
                 assert(commit.request.references == 1);
                 assert(commit.request.header.checksum == prepare_header.request_checksum);
                 assert(commit.request.header.command == .request);
@@ -774,23 +770,18 @@
                 }
             } else {
                 if (prepare_header.client == 0) {
-<<<<<<< HEAD
                     if (prepare_header.operation == .pulse) {
                         simulator.workload.on_pulse(
                             prepare_header.operation.cast(StateMachine),
                             prepare_header.timestamp,
                         );
                     }
-=======
->>>>>>> 37dd6f6e
+
                     assert(prepare_header.operation.vsr_reserved());
                     // We don't receive replies for requests that originated at the replicas.
                     simulator.reply_op_next += 1;
                 } else {
-<<<<<<< HEAD
                     assert(prepare_header.operation != .pulse);
-=======
->>>>>>> 37dd6f6e
                     break;
                 }
             }
